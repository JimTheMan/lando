[package]
name = "lando"
version = "0.1.1"
authors = ["softprops <d.tangren@gmail.com>"]
description = "Rust http interface for AWS lambda API gateway events"
documentation = "https://softprops.github.io/lando"
homepage = "https://github.com/softprops/lando"
repository = "https://github.com/softprops/lando"
keywords = ["serverless", "aws", "lambda", "http", "aws-lambda"]
license = "MIT"
readme = "README.md"
categories = ["network-programming", "web-programming::http-server"]
include = [
  "Cargo.toml",
  "LICENSE",
  "src/**/*"
]

[badges]
travis-ci = { repository = "softprops/lando" }
coveralls = { repository = "softprops/lando" }
maintenance = { status = "actively-developed" }

[dev-dependencies]
pretty_assertions = "0.5"

[dependencies]
base64 = "0.10"
bytes = "0.4"
crowbar = "0.2"
cpython = "0.1"
failure = "0.1"
failure_derive = "0.1"
# https://github.com/ilianaw/rust-crowbar/issues/20
# work around for odd openssl installation in lambda python 3.6 runtime
python3-sys =  { version = "0.1.3", features = ["python-3-4"], optional = true }
paste = "0.1"
http = "0.1"
serde = "1.0"
serde_derive = "1.0"
serde_json = "1.0"
serde_urlencoded = "0.5"
<<<<<<< HEAD
mashup = "0.1"
lando-attr = { version = "0.1.1", path = "lando-attr"}
=======
>>>>>>> 027fbb2a

[features]
default = ["cpython/python3-sys"]<|MERGE_RESOLUTION|>--- conflicted
+++ resolved
@@ -40,11 +40,7 @@
 serde_derive = "1.0"
 serde_json = "1.0"
 serde_urlencoded = "0.5"
-<<<<<<< HEAD
-mashup = "0.1"
 lando-attr = { version = "0.1.1", path = "lando-attr"}
-=======
->>>>>>> 027fbb2a
 
 [features]
 default = ["cpython/python3-sys"]